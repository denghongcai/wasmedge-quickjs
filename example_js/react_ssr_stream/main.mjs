import * as React from 'react';
import {renderToPipeableStream} from 'react-dom/server';
import * as http from 'wasi_http';
import * as net from 'wasi_net';

import LazyHome from './component/LazyHome.jsx';

<<<<<<< HEAD
import * as net from 'wasi_net'
import * as http from 'wasi_http'

async function handle_client(s){
    let resp = new http.WasiResponse()
    resp.headers = {
        "Content-Type":"text/html; charset=utf-8"
    }
    renderToPipeableStream(<LazyHome />).pipe(resp.chunk(s))
=======
async function handle_client(s) {
  let resp = new http.WasiResponse();
  renderToPipeableStream(<LazyHome />).pipe(resp.chunk(s));
>>>>>>> 584e75a5
}

async function server_start() {
  print('listen 8001...');
  let s = new net.WasiTcpServer(8001);
  for (var i = 0; i < 100; i++) {
    let cs = await s.accept();
    handle_client(cs);
  }
}

server_start();<|MERGE_RESOLUTION|>--- conflicted
+++ resolved
@@ -1,25 +1,19 @@
 import * as React from 'react';
-import {renderToPipeableStream} from 'react-dom/server';
+import { renderToPipeableStream } from 'react-dom/server';
 import * as http from 'wasi_http';
 import * as net from 'wasi_net';
 
 import LazyHome from './component/LazyHome.jsx';
 
-<<<<<<< HEAD
-import * as net from 'wasi_net'
-import * as http from 'wasi_http'
+import * as net from 'wasi_net';
+import * as http from 'wasi_http';
 
-async function handle_client(s){
-    let resp = new http.WasiResponse()
-    resp.headers = {
-        "Content-Type":"text/html; charset=utf-8"
-    }
-    renderToPipeableStream(<LazyHome />).pipe(resp.chunk(s))
-=======
 async function handle_client(s) {
   let resp = new http.WasiResponse();
+  resp.headers = {
+    "Content-Type": "text/html; charset=utf-8"
+  }
   renderToPipeableStream(<LazyHome />).pipe(resp.chunk(s));
->>>>>>> 584e75a5
 }
 
 async function server_start() {
