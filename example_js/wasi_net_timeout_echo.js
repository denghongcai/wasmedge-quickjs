--- conflicted
+++ resolved
@@ -1,23 +1,6 @@
 import * as net from 'wasi_net';
 
 async function handle_client(cs) {
-<<<<<<< HEAD
-    print(cs.peer())
-    let timeout_millis = 5000;
-    while (true) {
-        try {
-            let d = await cs.read(timeout_millis)
-            if (d.byteLength <= 0) {
-                break
-            }
-            let s = newStringFromUTF8(d)
-            print('recv:', s)
-            cs.write('echo:' + s)
-        } catch (e) {
-            print('handle_client err:', e)
-            break
-        }
-=======
   print(cs.peer());
   let timeout_millis = 5000;
   while (true) {
@@ -26,31 +9,18 @@
       if (d.byteLength <= 0) {
         break;
       }
-      let s = newStringFromUTF8(d);
+      let s = newStringFromUTF8(d)
       print('recv:', s);
       cs.write('echo:' + s);
     } catch (e) {
       print('handle_client err:', e);
       break;
->>>>>>> 584e75a5
     }
   }
   print('close');
 }
 
 async function server_start() {
-<<<<<<< HEAD
-    print('listen 8000 ...')
-    let s = new net.WasiTcpServer(8000)
-    let timeout_millis = 5000;
-    for (var i = 0; i < 10; i++) {
-        try {
-            let cs = await s.accept(timeout_millis);
-            handle_client(cs)
-        } catch (e) {
-            print('accept err:', e)
-        }
-=======
   print('listen 8000 ...');
   let s = new net.WasiTcpServer(8000);
   let timeout_millis = 5000;
@@ -60,9 +30,9 @@
       handle_client(cs);
     } catch (e) {
       print('accept err:', e);
->>>>>>> 584e75a5
     }
   }
 }
 
+
 server_start();