--- conflicted
+++ resolved
@@ -1,31 +1,8 @@
-<<<<<<< HEAD
-import * as std from 'std'
-import * as os from 'os'
-import * as http from 'http'
-
-args = args.slice(1)
-print("Hello", ...args)
-setTimeout(() => {
-    print('timeout 1s')
-}, 1000)
-
-
-async function test_fetch() {
-    try {
-        let r = await http.fetch("http://152.136.235.225/get")
-        print(await r.json())
-    } catch (e) {
-        print(e)
-    }
-}
-test_fetch()
-=======
 import * as os from 'os';
 import * as std from 'std';
 
 args = args.slice(1);
 print('Hello', ...args);
 setTimeout(() => {
-  print('timeout 2s');
-}, 2000);
->>>>>>> 584e75a5
+    print('timeout 2s');
+}, 2000);